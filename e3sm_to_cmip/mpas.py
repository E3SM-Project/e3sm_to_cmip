'''
Utilities related to converting MPAS-Ocean and MPAS-Seaice files to CMOR
'''

from __future__ import absolute_import, division, print_function

import re
import numpy
import netCDF4
from datetime import datetime
import sys
import xarray
import os
import cmor
import subprocess
import tempfile
import logging
import argparse
from dask.diagnostics import ProgressBar
import dask
import multiprocessing
from multiprocessing.pool import ThreadPool


def remap(ds, mappingFileName, threshold=0.05):
    '''Use ncreamp to remap the xarray Dataset to a new target grid'''

    # write the dataset to a temp file
    inFileName = _get_temp_path()
    outFileName = _get_temp_path()

    if 'depth' in ds.dims:
        ds = ds.transpose('time', 'depth', 'nCells', 'nbnd')

    write_netcdf(ds, inFileName)

    # set an environment variable to make sure we're not using czender's
    # local version of NCO instead of one we have intentionally loaded
    env = os.environ.copy()
    env['NCO_PATH_OVERRIDE'] = 'Yes'

<<<<<<< HEAD
    args = ['ncremap', '--no_stdin', '-m', 'mpas', '--d2f', '-7', '--dfl_lvl=1',
=======
    args = ['ncremap', '--d2f', '-7', '--dfl_lvl=1',
>>>>>>> a365bc94
            '--no_cll_msr', '--no_frm_trm', '--no_stg_grd', '--msk_src=none',
            '--mask_dst=none', '--map={}'.format(mappingFileName), inFileName,
            outFileName]

    proc = subprocess.Popen(args, stdout=subprocess.PIPE,
                            stderr=subprocess.PIPE, env=env)
    (out, err) = proc.communicate()
    logging.info(out)
    if(proc.returncode):
        print(err)
        raise subprocess.CalledProcessError(
            'ncremap returned {}'.format(proc.returncode))

    ds = xarray.open_dataset(outFileName, decode_times=False,
                             mask_and_scale=False)

    if 'depth' in ds.dims:
        ds = ds.transpose('time', 'depth', 'lat', 'lon', 'nbnd')

    ds.load()

    if 'cellMask' in ds:
        mask = ds['cellMask'] > threshold
        norm = 1./ds['cellMask'].where(mask)
        ds = ds.drop('cellMask')
        for varName in ds.data_vars:
            var = ds[varName]
            # make sure all of the mask dimensions are in the variable
            if all([dim in var.dims for dim in mask.dims]):
                ds[varName] = ds[varName].where(mask)*norm

    # remove the temporary files
    os.remove(inFileName)
    os.remove(outFileName)

    return ds


def avg_to_mid_level(ds):
    dsNew = xarray.Dataset()
    for varName in ds.data_vars:
        var = ds[varName]
        if 'nVertLevelsP1' in var.dims:
            nVertP1 = var.sizes['nVertLevelsP1']
            dsNew[varName] = 0.5*(var.isel(nVertLevelsP1=slice(0, nVertP1-1)) +
                                  var.isel(nVertLevelsP1=slice(1, nVertP1)))
        else:
            dsNew[varName] = ds[varName]
    return dsNew


def add_time(ds, dsIn, referenceDate='0001-01-01', offsetYears=0):
    '''Parse the MPAS xtime variable into CF-compliant time'''

    ds = ds.rename({'Time': 'time'})
    dsIn = dsIn.rename({'Time': 'time'})
    xtimeStart = dsIn.xtime_startMonthly
    xtimeEnd = dsIn.xtime_endMonthly
    xtimeStart = [''.join(str(xtimeStart.astype('U'))).strip()
                  for xtimeStart in xtimeStart.values]

    xtimeEnd = [''.join(str(xtimeEnd.astype('U'))).strip()
                for xtimeEnd in xtimeEnd.values]

    # fix xtimeStart, which has an offset by a time step (or so)
    xtimeStart = ['{}_00:00:00'.format(xtime[0:10]) for xtime in xtimeStart]

    daysStart = offsetYears*365 + \
        _string_to_days_since_date(dateStrings=xtimeStart,
                                   referenceDate=referenceDate)

    daysEnd = offsetYears*365 + \
        _string_to_days_since_date(dateStrings=xtimeEnd,
                                   referenceDate=referenceDate)

    time_bnds = numpy.zeros((len(daysStart), 2))
    time_bnds[:, 0] = daysStart
    time_bnds[:, 1] = daysEnd

    days = 0.5*(daysStart + daysEnd)
    ds.coords['time'] = ('time', days)
    ds.time.attrs['units'] = 'days since {}'.format(referenceDate)
    ds.time.attrs['bounds'] = 'time_bnds'

    ds['time_bnds'] = (('time', 'nbnd'), time_bnds)
    ds.time_bnds.attrs['units'] = 'days since {}'.format(referenceDate)
    return ds


def add_depth(ds, dsCoord):
    '''Add a 1D depth coordinate to the data set'''
    if 'nVertLevels' in ds.dims:
        ds = ds.rename({'nVertLevels': 'depth'})

        dsCoord = dsCoord.rename({'nVertLevels': 'depth'})
        depth, depth_bnds = _compute_depth(dsCoord.refBottomDepth)
        ds.coords['depth'] = ('depth', depth)
        ds.depth.attrs['long_name'] = 'reference depth of the center of ' \
                                      'each vertical level'
        ds.depth.attrs['standard_name'] = 'depth'
        ds.depth.attrs['units'] = 'meters'
        ds.depth.attrs['axis'] = 'Z'
        ds.depth.attrs['positive'] = 'down'
        ds.depth.attrs['valid_min'] = depth_bnds[0, 0]
        ds.depth.attrs['valid_max'] = depth_bnds[-1, 1]
        ds.depth.attrs['bounds'] = 'depth_bnds'

        ds.coords['depth_bnds'] = (('depth', 'nbnd'), depth_bnds)
        ds.depth_bnds.attrs['long_name'] = 'Gridcell depth interfaces'

        for varName in ds.data_vars:
            var = ds[varName]
            if 'depth' in var.dims:
                var = var.assign_coords(depth=ds.depth)
                ds[varName] = var

    return ds


def add_mask(ds, mask):
    '''
    Add a 2D or 3D mask to the data sets and multiply all variables by the
    mask
    '''
    ds = ds.copy()
    for varName in ds.data_vars:
        var = ds[varName]
        if all([dim in var.dims for dim in mask.dims]):
            ds[varName] = var.where(mask, 0.)

    ds['cellMask'] = 1.0*mask

    return ds


def add_si_mask(ds, mask, siconc, threshold=0.05):
    '''
    Add a 2D mask to the data sets and apply the mask to all variabels
    '''

    mask = numpy.logical_and(
        mask, siconc > threshold)

    ds = ds.copy()
    for varName in ds.data_vars:
        var = ds[varName]
        if all([dim in var.dims for dim in mask.dims]):
            ds[varName] = var.where(mask, 0.)

    ds['cellMask'] = 1.0*mask

    return ds


def get_cell_masks(dsMesh):
    '''Get 2D and 3D masks of valid MPAS cells from the mesh Dataset'''

    cellMask2D = dsMesh.maxLevelCell > 0

    nVertLevels = dsMesh.sizes['nVertLevels']

    vertIndex = \
        xarray.DataArray.from_dict({'dims': ('nVertLevels',),
                                    'data': numpy.arange(nVertLevels)})

    cellMask3D = vertIndex < dsMesh.maxLevelCell

    return cellMask2D, cellMask3D


def get_sea_floor_values(ds, dsMesh):
    '''Sample fields in the data set at the sea floor'''

    ds = ds.copy()
    cellMask2D = dsMesh.maxLevelCell > 0
    nVertLevels = dsMesh.sizes['nVertLevels']

    # zero-based indexing in python
    maxLevelCell = dsMesh.maxLevelCell - 1

    vertIndex = \
        xarray.DataArray.from_dict({'dims': ('nVertLevels',),
                                    'data': numpy.arange(nVertLevels)})

    for varName in ds.data_vars:
        if 'nVertLevels' not in ds[varName].dims or \
                'nCells' not in ds[varName].dims:
            continue

        # mask only the values with the right vertical index
        ds[varName] = ds[varName].where(maxLevelCell == vertIndex)

        # Each vertical layer has at most one non-NaN value so the "sum"
        # over the vertical is used to collapse the array in the vertical
        # dimension
        ds[varName] = ds[varName].sum(dim='nVertLevels').where(cellMask2D)

    return ds


def open_mfdataset(fileNames, variableList=None,
                   chunks={'nCells': 32768, 'Time': 6}, daskThreads=6):
    '''Open a multi-file xarray Dataset, retaining only the listed variables'''

    dask.config.set(schedular='threads',
                    pool=ThreadPool(min(multiprocessing.cpu_count(),
                                        daskThreads)))


    ds = xarray.open_mfdataset(fileNames, concat_dim='Time',
                               mask_and_scale=False, chunks=chunks)

    if variableList is not None:
        allvars = ds.data_vars.keys()

        # get set of variables to drop (all ds variables not in vlist)
        dropvars = set(allvars) - set(variableList)

        # drop spurious variables
        ds = ds.drop(dropvars)

        # must also drop all coordinates that are not associated with the
        # variables
        coords = set()
        for avar in ds.data_vars.keys():
            coords |= set(ds[avar].coords.keys())
        dropcoords = set(ds.coords.keys()) - coords

        # drop spurious coordinates
        ds = ds.drop(dropcoords)

    return ds


def write_netcdf(ds, fileName, fillValues=netCDF4.default_fillvals):
    '''Write an xarray Dataset with NetCDF4 fill values where needed'''
    encodingDict = {}
    variableNames = list(ds.data_vars.keys()) + list(ds.coords.keys())
    for variableName in variableNames:
        isNumeric = numpy.issubdtype(ds[variableName].dtype, numpy.number)
        if isNumeric:
            dtype = ds[variableName].dtype
            for fillType in fillValues:
                if dtype == numpy.dtype(fillType):
                    encodingDict[variableName] = \
                        {'_FillValue': fillValues[fillType]}
                    break
        else:
            encodingDict[variableName] = {'_FillValue': None}

    update_history(ds)

    ds.to_netcdf(fileName, encoding=encodingDict)


def update_history(ds):
    '''Add or append history to attributes of a data set'''

    thiscommand = datetime.now().strftime("%a %b %d %H:%M:%S %Y") + ": " + \
        " ".join(sys.argv[:])
    if 'history' in ds.attrs:
        newhist = '\n'.join([thiscommand, ds.attrs['history']])
    else:
        newhist = thiscommand
    ds.attrs['history'] = newhist


def convert_namelist_to_dict(fileName):
    '''Convert an MPAS namelist file to a python dictionary'''
    nml = {}

    regex = re.compile(r"^\s*(.*?)\s*=\s*['\"]*(.*?)['\"]*\s*\n")
    with open(fileName) as f:
        for line in f:
            match = regex.findall(line)
            if len(match) > 0:
                nml[match[0][0].lower()] = match[0][1]
    return nml


def setup_cmor(varname, tables, user_input_path, component='ocean'):
    '''Set up CMOR for MPAS-Ocean or MPAS-Seaice'''
    logfile = os.path.join(os.getcwd(), 'logs')
    if not os.path.exists(logfile):
        os.makedirs(logfile)
    logfile = os.path.join(logfile, varname + '.log')
    cmor.setup(
        inpath=tables,
        netcdf_file_action=cmor.CMOR_REPLACE,
        logfile=logfile)
    cmor.dataset_json(str(user_input_path))
    if component == 'ocean':
        table = 'CMIP6_Omon.json'
    elif component == 'seaice':
        table = 'CMIP6_SImon.json'
    else:
        raise ValueError('Unexpected component {}'.format(component))
    try:
        cmor.load_table(table)
    except Exception:
        raise ValueError('Unable to load table from {}'.format(varname))


def write_cmor(axes, ds, varname, varunits, **kwargs):
    '''Write a time series of a variable in the format expected by CMOR'''
    axis_ids = list()
    for axis in axes:
        axis_id = cmor.axis(**axis)
        axis_ids.append(axis_id)

    fillValue = netCDF4.default_fillvals['f4']
    if numpy.any(numpy.isnan(ds[varname])):
        mask = numpy.isfinite(ds[varname])
        ds[varname] = ds[varname].where(mask, fillValue)

    # create the cmor variable
    varid = cmor.variable(str(varname), str(varunits), axis_ids,
                          missing_value=fillValue, **kwargs)

    # write out the data
    try:
        cmor.write(
            varid,
            ds[varname].values,
            time_vals=ds.time.values,
            time_bnds=ds.time_bnds.values)
    except Exception as error:
        logging.exception('Error in cmor.write for {}'.format(varname))
        raise
    finally:
        cmor.close(varid)


def compute_moc_streamfunction(dsIn=None, dsMesh=None, dsMasks=None,
                               showProgress=True):
    '''
    An entry point to compute the MOC streamfunction (including Bolus velocity)
    and write it to a new file.
    '''

    useCommandLine = dsIn is None and dsMesh is None and dsMasks is None

    if useCommandLine:
        # must be running from the command line

        parser = argparse.ArgumentParser(
            description=__doc__, formatter_class=argparse.RawTextHelpFormatter)
        parser.add_argument("-m", "--meshFileName", dest="meshFileName",
                            type=str, required=True,
                            help="An MPAS file with mesh data (edgesOnCell, "
                                 "etc.)")
        parser.add_argument("-r", "--regionMasksFileName",
                            dest="regionMasksFileName", type=str,
                            required=True,
                            help="An MPAS file with MOC region masks")
        parser.add_argument("-i", "--inFileNames", dest="inFileNames",
                            type=str, required=True,
                            help="An MPAS monthly mean files from which to "
                                 "compute transport.")
        parser.add_argument("-o", "--outFileName", dest="outFileName",
                            type=str, required=True,
                            help="An output MPAS file with transport time "
                                 "series")
        args = parser.parse_args()

        dsMesh = xarray.open_dataset(args.meshFileName)
        dsMesh = dsMesh.isel(Time=0, drop=True)

        dsMasks = xarray.open_dataset(args.regionMasksFileName)

        variableList = ['timeMonthly_avg_normalVelocity',
                        'timeMonthly_avg_normalGMBolusVelocity',
                        'timeMonthly_avg_vertVelocityTop',
                        'timeMonthly_avg_vertGMBolusVelocityTop',
                        'timeMonthly_avg_layerThickness',
                        'xtime_startMonthly', 'xtime_endMonthly']

        dsIn = open_mfdataset(args.inFileNames, variableList)

    dsOut = xarray.Dataset()

    dsIn = dsIn.chunk(chunks={'nCells': None, 'nVertLevels': None,
                              'Time': 6})

    cellsOnEdge = dsMesh.cellsOnEdge - 1

    totalNormalVelocity = \
        (dsIn.timeMonthly_avg_normalVelocity +
         dsIn.timeMonthly_avg_normalGMBolusVelocity)
    layerThickness = dsIn.timeMonthly_avg_layerThickness

    layerThicknessEdge = 0.5*(layerThickness[:, cellsOnEdge[:, 0], :] +
                              layerThickness[:, cellsOnEdge[:, 1], :])

    totalVertVelocityTop = \
        (dsIn.timeMonthly_avg_vertVelocityTop +
         dsIn.timeMonthly_avg_vertGMBolusVelocityTop)

    moc, coords = _compute_moc_time_series(totalNormalVelocity,
                                           totalVertVelocityTop,
                                           layerThicknessEdge, dsMesh,
                                           dsMasks, showProgress)
    dsOut['moc'] = moc
    dsOut = dsOut.assign_coords(**coords)

    dsOut = add_time(dsOut, dsIn)

    if useCommandLine:
        dsOut = dsOut.chunk({'lat': None, 'depth': None, 'time': 1,
                             'basin': 1})

        for attrName in dsIn.attrs:
            dsOut.attrs[attrName] = dsIn.attrs[attrName]

        time = datetime.now().strftime('%c')

        history = '{}: {}'.format(time, ' '.join(sys.argv))

        if 'history' in dsOut.attrs:
            dsOut.attrs['history'] = '{}\n{}'.format(history,
                                                     dsOut.attrs['history'])
        else:
            dsOut.attrs['history'] = history

        write_netcdf(dsOut, args.outFileName)
    else:
        return dsOut


def interp_vertex_to_cell(varOnVertices, dsMesh):
    """ Interpolate a 2D field on vertices to MPAS cell centers """
    nCells = dsMesh.sizes['nCells']
    vertexDegree = dsMesh.sizes['vertexDegree']
    maxEdges = dsMesh.sizes['maxEdges']

    kiteAreas = dsMesh.kiteAreasOnVertex.values
    verticesOnCell = dsMesh.verticesOnCell.values-1
    cellsOnVertex = dsMesh.cellsOnVertex.values-1

    cellIndices = numpy.arange(nCells)

    weights = numpy.zeros((nCells, maxEdges))
    for iVertex in range(maxEdges):
        vertices = verticesOnCell[:, iVertex]
        mask1 = vertices > 0
        for iCell in range(vertexDegree):
            mask2 = numpy.equal(cellsOnVertex[vertices, iCell], cellIndices)
            mask = numpy.logical_and(mask1, mask2)
            weights[:, iVertex] += mask * kiteAreas[vertices, iCell]

    weights =  \
        xarray.DataArray.from_dict({'dims': ('nCells', 'maxEdges'),
                                    'data': weights})

    weights /= dsMesh.areaCell

    varOnVertices = varOnVertices.chunk(chunks={'nVertices': None, 'Time': 36})

    varOnCells = (varOnVertices[:, dsMesh.verticesOnCell-1]*weights).sum(
        dim='maxEdges')

    varOnCells.compute()

    return varOnCells


def _string_to_days_since_date(dateStrings, referenceDate='0001-01-01'):
    """
    Turn an array-like of date strings into the number of days since the
    reference date

    """

    dates = [_string_to_datetime(string) for string in dateStrings]
    days = _datetime_to_days(dates, referenceDate=referenceDate)

    days = numpy.array(days)
    return days


def _string_to_datetime(dateString):
    """ Given a date string and a calendar, returns a datetime.datetime"""

    (year, month, day, hour, minute, second) = \
        _parse_date_string(dateString)

    return datetime(year=year, month=month, day=day, hour=hour,
                    minute=minute, second=second)


def _parse_date_string(dateString):
    """
    Given a string containing a date, returns a tuple defining a date of the
    form (year, month, day, hour, minute, second) appropriate for constructing
    a datetime or timedelta
    """

    # change underscores to spaces so both can be supported
    dateString = dateString.replace('_', ' ').strip()
    if ' ' in dateString:
        ymd, hms = dateString.split(' ')
    else:
        if '-' in dateString:
            ymd = dateString
            # error can result if dateString = '1990-01'
            # assume this means '1990-01-01'
            if len(ymd.split('-')) == 2:
                ymd += '-01'
            hms = '00:00:00'
        else:
            ymd = '0001-01-01'
            hms = dateString

    if '.' in hms:
        hms = hms.replace('.', ':')

    if '-' in ymd:
        (year, month, day) \
            = [int(sub) for sub in ymd.split('-')]
    else:
        day = int(ymd)
        year = 0
        month = 1

    if ':' in hms:
        (hour, minute, second) \
            = [int(sub) for sub in hms.split(':')]
    else:
        second = int(hms)
        minute = 0
        hour = 0
    return (year, month, day, hour, minute, second)


def _datetime_to_days(dates, referenceDate='0001-01-01'):
    """
    Given dates and a reference date, returns the days since
    the reference date as an array of floats.
    """

    days = netCDF4.date2num(dates, 'days since {}'.format(referenceDate),
                            calendar='noleap')

    return days


def _compute_depth(refBottomDepth):
    """
    Computes depth and depth bounds given refBottomDepth

    Parameters
    ----------
    refBottomDepth : ``xarray.DataArray``
        the depth of the bottom of each vertical layer in the initial state
        (perfect z-level coordinate)

    Returns
    -------
    depth : ``xarray.DataArray``
        the vertical coordinate defining the middle of each layer
    depth_bnds : ``xarray.DataArray``
        the vertical coordinate defining the top and bottom of each layer
    """
    # Authors
    # -------
    # Xylar Asay-Davis

    refBottomDepth = refBottomDepth.values

    depth_bnds = numpy.zeros((len(refBottomDepth), 2))

    depth_bnds[0, 0] = 0.
    depth_bnds[1:, 0] = refBottomDepth[0:-1]
    depth_bnds[:, 1] = refBottomDepth
    depth = 0.5*(depth_bnds[:, 0] + depth_bnds[:, 1])

    return depth, depth_bnds


def _compute_moc_time_series(normalVelocity, vertVelocityTop,
                             layerThicknessEdge, dsMesh, dsMasks,
                             showProgress):
    '''compute MOC time series as a post-process'''

    dvEdge = dsMesh.dvEdge
    areaCell = dsMesh.areaCell
    latCell = numpy.rad2deg(dsMesh.latCell)
    nTime = normalVelocity.sizes['Time']
    nCells = dsMesh.sizes['nCells']
    nVertLevels = dsMesh.sizes['nVertLevels']

    nRegions = 1 + dsMasks.sizes['nRegions']

    regionNames = ['Global'] + [str(name.values) for name in
                                dsMasks.regionNames]

    latBinSize = 1.0

    lat = numpy.arange(-90., 90. + latBinSize, latBinSize)
    lat_bnds = numpy.zeros((len(lat)-1, 2))
    lat_bnds[:, 0] = lat[0:-1]
    lat_bnds[:, 1] = lat[1:]
    lat = 0.5*(lat_bnds[:, 0] + lat_bnds[:, 1])

    lat_bnds = xarray.DataArray(lat_bnds, dims=('lat', 'nbnd'))
    lat = xarray.DataArray(lat, dims=('lat',))

    depth, depth_bnds = _compute_depth(dsMesh.refBottomDepth)

    depth_bnds = xarray.DataArray(depth_bnds, dims=('depth', 'nbnd'))
    depth = xarray.DataArray(depth, dims=('depth',))

    transport = {}
    transport['Global'] = xarray.DataArray(numpy.zeros((nTime, nVertLevels)),
                                           dims=('Time', 'nVertLevels',))

    cellMasks = {}
    cellMasks['Global'] = xarray.DataArray(numpy.ones(nCells),
                                           dims=('nCells',))

    for regionIndex in range(1, nRegions):
        regionName = regionNames[regionIndex]
        dsMask = dsMasks.isel(nTransects=regionIndex-1, nRegions=regionIndex-1)
        edgeIndices = dsMask.transectEdgeGlobalIDs
        mask = edgeIndices > 0
        edgeIndices = edgeIndices[mask] - 1
        edgeSigns = dsMask.transectEdgeMaskSigns[edgeIndices]
        v = normalVelocity[:, edgeIndices, :]
        h = layerThicknessEdge[:, edgeIndices, :]
        dv = dvEdge[edgeIndices]
        transport[regionName] = (v*h*dv*edgeSigns).sum(
            dim='maxEdgesInTransect')

        _compute_dask(transport[regionName], showProgress,
                      'Computing transport through southern boundary of '
                      '{}'.format(regionName))

        cellMasks[regionName] = dsMask.regionCellMasks
        cellMasks[regionName].compute()

    mocs = {}

    for regionName in regionNames:
        mocSlice = numpy.zeros((nTime, nVertLevels+1))
        mocSlice[:, 1:] = transport[regionName].cumsum(
            dim='nVertLevels').values

        mocSlice = xarray.DataArray(mocSlice,
                                    dims=('Time', 'nVertLevelsP1'))
        mocSlices = [mocSlice]
        binCounts = []
        for iLat in range(lat_bnds.sizes['lat']):
            mask = numpy.logical_and(numpy.logical_and(
                cellMasks[regionName] == 1, latCell >= lat_bnds[iLat, 0]),
                latCell < lat_bnds[iLat, 1])
            binCounts.append(numpy.count_nonzero(mask))
            mocTop = mocSlices[iLat] + (vertVelocityTop[:, mask, :] *
                                        areaCell[mask]).sum(dim='nCells')
            mocSlices.append(mocTop)

        moc = xarray.concat(mocSlices, dim='lat')
        moc = moc.transpose('Time', 'nVertLevelsP1', 'lat')
        # average to bin and level centers
        moc = 0.25*(moc[:, 0:-1, 0:-1] + moc[:, 0:-1, 1:] +
                    moc[:, 1:, 0:-1] + moc[:, 1:, 1:])
        moc = moc.rename({'nVertLevelsP1': 'depth'})
        binCounts = xarray.DataArray(binCounts, dims=('lat'))
        moc = moc.where(binCounts > 0)

        _compute_dask(moc, showProgress, 'Computing {} MOC'.format(regionName))

        mocs[regionName] = moc

    mocs = xarray.concat(mocs.values(), dim='basin')
    mocs = mocs.transpose('Time', 'basin', 'depth', 'lat')

    regionNames = xarray.DataArray(regionNames, dims=('basin',))

    coords = dict(lat=lat, lat_bnds=lat_bnds, depth=depth,
                  depth_bnds=depth_bnds, regionNames=regionNames)

    return mocs, coords


def _compute_dask(ds, showProgress, message):

    if showProgress:
        print(message)
        with ProgressBar():
            ds.compute()
    else:
        ds.compute()


def _get_temp_path():
    '''Returns the name of a temporary NetCDF file'''
    tmpdir = tempfile.gettempdir()
    tmpfile = tempfile.NamedTemporaryFile(dir=tmpdir, delete=False)
    tmpname = tmpfile.name
    tmpfile.close()

    return tmpname<|MERGE_RESOLUTION|>--- conflicted
+++ resolved
@@ -39,11 +39,8 @@
     env = os.environ.copy()
     env['NCO_PATH_OVERRIDE'] = 'Yes'
 
-<<<<<<< HEAD
-    args = ['ncremap', '--no_stdin', '-m', 'mpas', '--d2f', '-7', '--dfl_lvl=1',
-=======
-    args = ['ncremap', '--d2f', '-7', '--dfl_lvl=1',
->>>>>>> a365bc94
+
+    args = ['ncremap', '--d2f', '-7', '--dfl_lvl=1', '--no_stdin',
             '--no_cll_msr', '--no_frm_trm', '--no_stg_grd', '--msk_src=none',
             '--mask_dst=none', '--map={}'.format(mappingFileName), inFileName,
             outFileName]
