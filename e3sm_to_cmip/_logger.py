--- conflicted
+++ resolved
@@ -3,29 +3,8 @@
 import os
 from datetime import datetime, timezone
 
-<<<<<<< HEAD
-=======
-'''
-    ACCEPTS:
-        name=<anyname>
-        logfilename=<anypath/file>      [default = e2c_logs/dflt_log-{datetime.now(timezone.utc).strftime('%Y%m%d_%H%M%S_%f')}.log]
-        log_level=<level>               [default = DEBUG]
-        to_console=[True|False]         [default = False]
-        to_logfile=[True|False]         [default = False]
-        propagate=[True|False]          [default = False]
-'''
-
-default_log_dir = "e2c_logs"
-default_log = f"{default_log_dir}/e2c_root_log-{datetime.now(timezone.utc).strftime('%Y%m%d_%H%M%S_%f')}.log"
-
-def e2c_logger(name=None, logfilename=default_log, set_log_level=None, to_console=False, to_logfile=False, propagate=False):
-    default_log_lvl = logging.DEBUG
-
-    # create logging directory as required
->>>>>>> fe151b37
 
 DEFAULT_LOG_LEVEL = logging.DEBUG
-
 DEFAULT_LOG_DIR = "e2c_logs"
 DEFAULT_LOG = f"{default_log_dir}/e2c_root_log-{datetime.now(timezone.utc).strftime('%Y%m%d_%H%M%S_%f')}.log"
 
