"""
A python command line tool to turn E3SM model output into CMIP6 compatable data.
"""
from __future__ import absolute_import, division, print_function, unicode_literals

import argparse
import os
import signal
import sys
import tempfile
import threading
import warnings
from concurrent.futures import ProcessPoolExecutor as Pool
from dataclasses import dataclass
from pathlib import Path
from pprint import pprint
from typing import List, Optional, Union

import xarray as xr
import yaml
from tqdm import tqdm

from e3sm_to_cmip import ROOT_HANDLERS_DIR, __version__, resources
from e3sm_to_cmip._logger import _setup_logger, _setup_root_logger
from e3sm_to_cmip.cmor_handlers.utils import (
    MPAS_REALMS,
    REALMS,
    Frequency,
    MPASRealm,
    Realm,
    _get_mpas_handlers,
    derive_handlers,
    load_all_handlers,
)
from e3sm_to_cmip.util import (
    FREQUENCIES,
    _get_table_info,
    get_handler_info_msg,
    add_metadata,
    copy_user_metadata,
    find_atm_files,
    find_mpas_files,
    precheck,
    print_debug,
    print_message,
)

os.environ["CDAT_ANONYMOUS_LOG"] = "false"

<<<<<<< HEAD
# FIXME: Module has no attribute "warnings" mypy(error)
# np.warnings.filterwarnings("ignore")  # type: ignore
=======
warnings.filterwarnings("ignore")
>>>>>>> 911f26d3


# Setup the root logger and this module's logger.
log_filename = _setup_root_logger()
logger = _setup_logger(__name__, propagate=True)


@dataclass
class CLIArguments:
    """A data class storing the command line arguments for e3sm_to_cmip.

    The argparse arguments are converted to this data class. It is is useful for
    type annotations and type checking, which argparse does not support.

    Refer to the `help` section of each argument in `E3SMtoCMIP._parse_args()`
    for documentation.
    """

    # Run mode settings.
    simple: bool
    serial: bool
    info: bool

    # Run settings.
    num_proc: int
    debug: bool
    timeout: int

    # CMOR settings
    var_list: List[str]
    realm: Union[Realm, MPASRealm]
    freq: Frequency

    # Path references.
    input_path: Optional[str]
    output_path: Optional[str]
    tables_path: Optional[str]
    handlers: Optional[str]
    map: Optional[str]
    info_out: Optional[str]

    precheck: Optional[str]
    logdir: Optional[str]
    user_metadata: Optional[str]
    custom_metadata: Optional[str]


class E3SMtoCMIP:
    def __init__(self, args: Optional[List[str]] = None):
        # A dictionary of command line arguments.
        parsed_args = self._parse_args(args)

        # NOTE: The order of these attributes align with class CLIArguments.
        # ======================================================================
        # Run Mode settings.
        # ======================================================================
        self.simple_mode: bool = parsed_args.simple
        self.serial_mode: bool = parsed_args.serial
        self.info_mode: bool = parsed_args.info

        # ======================================================================
        # Run settings.
        # ======================================================================
        self.num_proc: int = parsed_args.num_proc
        self.debug: bool = parsed_args.debug
        self.timeout: int = parsed_args.timeout

        # ======================================================================
        # CMOR settings.
        # ======================================================================
        self.var_list: List[str] = self._get_var_list(parsed_args.var_list)
        self.realm: Union[Realm, MPASRealm] = parsed_args.realm
        self.freq: Frequency = parsed_args.freq

        # ======================================================================
        # Paths references.
        # ======================================================================
        self.input_path: Optional[str] = parsed_args.input_path
        self.output_path: Optional[str] = parsed_args.output_path
        self.tables_path: str = self._get_tables_path(parsed_args.tables_path)
        self.handlers_path: str = self._get_handlers_path(parsed_args.handlers)
        self.map_path: Optional[str] = parsed_args.map
        self.info_out_path: Optional[str] = parsed_args.info_out
        self.precheck_path: Optional[str] = parsed_args.precheck
        self.cmor_log_dir: Optional[str] = parsed_args.logdir
        self.user_metadata: Optional[str] = parsed_args.user_metadata
        self.custom_metadata: Optional[str] = parsed_args.custom_metadata
        # Run the pre-check to determine if any of the variables have already
        # been CMORized.
        if self.precheck_path is not None:
            self._run_precheck()

        logger.info("--------------------------------------")
        logger.info("| E3SM to CMIP Configuration")
        logger.info("--------------------------------------")
        logger.info(f"    * var_list='{self.var_list}'")
        logger.info(f"    * input_path='{self.input_path}'")
        logger.info(f"    * output_path='{self.output_path}'")
        logger.info(f"    * precheck_path='{self.precheck_path}'")
        logger.info(f"    * freq='{self.freq}'")
        logger.info(f"    * realm='{self.realm}'")
        logger.info(f"    * Writing log output file to: {log_filename}")

        self.handlers = self._get_handlers()

    def run(self):
        # Setup logger information and print out e3sm_to_cmip CLI arguments.
        # ======================================================================
        if self.output_path is not None:
            self.new_metadata_path = os.path.join(
                self.output_path, "user_metadata.json"
            )

        # Setup directories using the CLI argument paths (e.g., output dir).
        # ======================================================================
        if not self.info_mode:
            self._setup_dirs_with_paths()

        # Run e3sm_to_cmip with info mode.
        # ======================================================================
        if self.info_mode:
            self._run_info_mode()
            sys.exit(0)

        # Run e3sm_to_cmip to CMORize serially or in parallel.
        # ======================================================================
        timer = None
        if self.timeout:
            timer = threading.Timer(self.timeout, self._timeout_exit)
            timer.start()

        status = self._run()

        if status != 0:
            print_message(
                f"Error running handlers: { ' '.join([x['name'] for x in self.handlers]) }"
            )
            return 1

        if self.custom_metadata:
            add_metadata(
                file_path=self.output_path,
                var_list=self.var_list,
                metadata_path=self.custom_metadata,
            )

        if timer is not None:
            timer.cancel()

        return 0

    def _get_handlers(self):
        if self.info_mode:
            handlers = load_all_handlers(self.realm, self.var_list)
        elif not self.info_mode and self.input_path is not None:
            e3sm_vars = self._get_e3sm_vars(self.input_path)
            logger.debug(f"Input dataset variables: {e3sm_vars}")

            if self.realm in REALMS:
                handlers = derive_handlers(
                    cmip_tables_path=self.tables_path,
                    cmip_vars=self.var_list,
                    e3sm_vars=e3sm_vars,
                    freq=self.freq,
                    realm=self.realm,
                )

                cmip_to_e3sm_vars = {
                    handler["name"]: handler["raw_variables"] for handler in handlers
                }

                logger.info("--------------------------------------")
                logger.info("| Derived CMIP6 Variable Handlers")
                logger.info("--------------------------------------")
                for k, v in cmip_to_e3sm_vars.items():
                    logger.info(f"    * '{k}' -> {v}")

            elif self.realm in MPAS_REALMS:
                handlers = _get_mpas_handlers(self.var_list)

            if len(handlers) == 0:
                logger.error(
                    "No CMIP6 variable handlers were derived from the variables found "
                    "in using the E3SM input datasets."
                )
                sys.exit(1)

        return handlers

    def _get_e3sm_vars(self, input_path: str) -> List[str]:
        """Gets all E3SM variables from the input files to derive CMIP variables.

        This method walks through the input file path and reads each `.nc` file
        into a xr.Dataset to retrieve the `data_vars` keys. These `data_vars` keys
        are appended to a list, which is returned.

        NOTE: This method is not used to derive CMIP variables from MPAS input
        files.

        Parameters
        ----------
        input_path: str
            The path to the input `.nc` files.

        Returns
        -------
        List[str]
            List of data variables in the input files.

        Raises
        ------
        IndexError
            If no data variables were found in the input files.
        """
        paths: List[str] = []
        e3sm_vars: List[str] = []

        for root, _, files in os.walk(input_path):
            for filename in files:
                if ".nc" in filename:
                    paths.append(str(Path(root, filename).absolute()))

        for path in paths:
            ds = xr.open_dataset(path)
            data_vars = list(ds.data_vars.keys())

            e3sm_vars = e3sm_vars + data_vars

        if len(e3sm_vars) == 0:
            raise IndexError(
                f"No variables were found in the input file(s) at '{input_path}'."
            )

        return e3sm_vars

    def _parse_args(self, args: Optional[List[str]]) -> CLIArguments:
        """Parses command line arguments.

        Parameters
        ----------
        args : Optional[List[str]]
            A list of arguments, useful for debugging purposes to simulate a
            passing arguments via the CLI.

        Returns
        -------
        CLIArguments
            A data class of parsed arguments.
        """
        argparser = self._setup_argparser()

        try:
            args_to_parse = sys.argv[1:] if args is None else args
        except (Exception, BaseException):
            argparser.print_help()
            sys.exit(1)

        # Parse the arguments and perform validation.
        parsed_args = argparser.parse_args(args_to_parse)
        self._validate_parsed_args(parsed_args)

        # Convert to this data class for type checking to work.
        final_args = CLIArguments(**vars(parsed_args))
        return final_args

    def _setup_argparser(self) -> argparse.ArgumentParser:
        parser = argparse.ArgumentParser(
            description="Convert ESM model output into CMIP compatible format.",
            prog="e3sm_to_cmip",
            usage="%(prog)s [-h]",
            add_help=False,
        )

        # Argument groups to organize the numerous arguments printed by --help.
        required = parser.add_argument_group("required arguments (general)")
        required_no_info = parser.add_argument_group(
            "required arguments (without --info)"
        )
        required_no_simple = parser.add_argument_group(
            "required arguments (without --simple)"
        )
        required_mpas = parser.add_argument_group(
            "required arguments (with --realm [mpasso|mpassi])"
        )

        optional = parser.add_argument_group("optional arguments (general)")
        optional_mode = parser.add_argument_group("optional arguments (run mode)")
        optional_run = parser.add_argument_group("optional arguments (run settings)")
        optional_info = parser.add_argument_group("optional arguments (with --info)")

        helper = parser.add_argument_group("helper arguments")

        # NOTE: The order of these arguments align with class CLIArguments.
        # ======================================================================
        # Run Mode settings.
        # ======================================================================
        optional_mode.add_argument(
            "--info",
            action="store_true",
            help=(
                "Produce information about the CMIP6 variables passed in the --var-list "
                "argument and exit without doing any processing. There are three modes "
                "for getting the info. (Mode 1) If you just pass the --info flag with the "
                "--var-list then it will print out the handler information as yaml data for "
                "the requested variable to your default output path (or to a file designated "
                "by the --info-out path). (Mode 2) If the --freq <frequency> is passed "
                "along with the --tables-path, then the variable handler information will "
                "only be output if the requested variables are present in the CMIP6 table matching the freq. "
                "NOTE: For MPAS data, one must also include --realm mpaso (or mpassi) and --map no_map. "
                "(Mode 3) For non-MPAS data, if the --freq <freq> is passed with the --tables-path, and the "
                "--input-path, and the input-path points to raw unprocessed E3SM files, "
                "then an additional check will me made for if the required raw "
                "variables are present in the E3SM native output. "
            ),
        )
        optional_mode.add_argument(
            "--simple",
            help=(
                "Perform a simple translation of the E3SM output to CMIP format, but "
                "without the CMIP6 metadata checks. (WARNING: NOT WORKING AS OF 1.8.2)"
            ),
            action="store_true",
        )
        optional_mode.add_argument(
            "-s",
            "--serial",
            help="Run in serial mode (by default parallel). Useful for debugging purposes.",
            action="store_true",
        )

        # ======================================================================
        # Run settings.
        # ======================================================================
        optional.add_argument(
            "-n",
            "--num-proc",
            type=int,
            metavar="<nproc>",
            default=6,
            help=(
                "Optional: number of processes, default = 6. Not used when -s, "
                "--serial specified."
            ),
        )
        optional.add_argument(
            "--debug", help="Set output level to debug.", action="store_true"
        )
        optional.add_argument(
            "--timeout",
            type=int,
            help="Exit with code -1 if execution time exceeds given time in seconds.",
        )

        # ======================================================================
        # CMOR settings.
        # ======================================================================
        required.add_argument(
            "-v",
            "--var-list",
            nargs="+",
            required=True,
            metavar="",
            help=("Space separated list of CMIP variables to convert from E3SM to CMIP."),
        )
        optional_run.add_argument(
            "--realm",
            metavar="<realm>",
            type=str,
            default="atm",
            help="The realm to process. Must be atm, lnd, mpaso or mpassi. Default is atm.",
        )
        # TODO: Use list of choices for freq.
        optional_run.add_argument(
            "-f",
            "--freq",
            type=str,
            help=(
                "The frequency of the data (default is 'mon' for monthly). Accepted "
                "values are 'mon', 'day', '6hrLev', '6hrPlev', '6hrPlevPt', '3hr', '1hr."
            ),
            default="mon",
        )

        # ======================================================================
        # Paths references.
        # ======================================================================
        required_no_info.add_argument(
            "-i",
            "--input-path",
            type=str,
            metavar="",
            help=(
                "Path to directory containing e3sm time series data files. "
                "Additionally namelist, restart, and 'region' files if handling MPAS "
                "data. Region files are available from "
                "https://web.lcrc.anl.gov/public/e3sm/inputdata/ocn/mpas-o/<mpas_mesh_name>."
            ),
        )
        required_no_simple.add_argument(
            "-o",
            "--output-path",
            type=str,
            metavar="",
            help="Where to store cmorized output.",
        )
        required_no_simple.add_argument(
            "-t",
            "--tables-path",
            metavar="<tables-path>",
            type=str,
            help=(
                "Path to directory containing CMOR Tables directory, required unless "
                "the `--simple` flag is used."
            ),
        )
        optional.add_argument(
            "-H",
            "--handlers",
            type=str,
            metavar="<handler_path>",
            help=(
                "Path to cmor handlers directory, default is the (built-in) "
                "'e3sm_to_cmip/cmor_handlers'."
            ),
        )
        required_mpas.add_argument(
            "--map",
            type=str,
            metavar="<map_mpas_to_std_grid>",
            help=(
                "The path to an mpas remapping file. Required if realm is 'mpaso' or "
                "'mpassi'.  Available from https://web.lcrc.anl.gov/public/e3sm/mapping/maps/."
            ),
        )
        optional.add_argument(
            "--precheck",
            type=str,
            help=(
                "Check for each variable if it's already in the output CMIP6 "
                "directory, only run variables that don't have pre-existing CMIP6 "
                "output."
            ),
        )
        optional.add_argument(
            "--logdir",
            type=str,
            default="./cmor_logs",
            help="Where to put the logging output from CMOR.",
        )
        required_no_simple.add_argument(
            "-u",
            "--user-metadata",
            type=str,
            metavar="<user_input_json_path>",
            help=(
                "Path to user json file for CMIP6 metadata, required unless the "
                "`--simple` flag is used."
            ),
        )
        optional.add_argument(
            "--custom-metadata",
            type=str,
            help=(
                "The path to a json file with additional custom metadata to add to "
                "the output files."
            ),
        )
        optional_info.add_argument(
            "--info-out",
            type=str,
            help=(
                "If passed with the --info flag, will cause the variable info to be "
                "written out to the specified file path as yaml."
            ),
        )

        # ======================================================================
        # Helper arguments.
        # ======================================================================
        helper.add_argument(
            "-h",
            "--help",
            action="help",
            default=argparse.SUPPRESS,
            help="show this help message and exit",
        )

        helper.add_argument(
            "--version",
            help="Print the version number and exit.",
            action="version",
            version="%(prog)s {}".format(__version__),
        )

        return parser

    def _validate_parsed_args(self, parsed_args: argparse.Namespace):
        if parsed_args.realm == "mpaso" and not parsed_args.map:
            raise ValueError("MPAS ocean handling requires a map file")

        if parsed_args.realm == "mpassi" and not parsed_args.map:
            raise ValueError("MPAS sea-ice handling requires a map file")

        if (
            not parsed_args.simple
            and not parsed_args.tables_path
            and not parsed_args.info
        ):
            raise ValueError(
                "Running without the --simple flag requires CMIP6 tables path"
            )

        if (
            not parsed_args.input_path or not parsed_args.output_path
        ) and not parsed_args.info:
            raise ValueError("Input and output paths required")

        if (
            not parsed_args.simple
            and not parsed_args.user_metadata
            and not parsed_args.info
        ):
            raise ValueError(
                "Running without the --simple flag requires CMIP6 metadata json file"
            )

        valid_freqs = [freq for freq_type in FREQUENCIES.values() for freq in freq_type]
        if parsed_args.freq and parsed_args.freq not in valid_freqs:
            raise ValueError(
                f"Frequency set to {parsed_args.freq} which is not in the set of allowed "
                "frequencies: {', '.join(valid_freqs)}"
            )

    def _get_var_list(self, input_var_list: List[str]) -> List[str]:
        if len(input_var_list) == 1 and " " in input_var_list[0]:
            var_list = input_var_list[0].split()
        else:
            var_list = input_var_list

        var_list = [x.strip(",") for x in var_list]

        return var_list

    def _get_handlers_path(self, handlers_path: Optional[str]) -> str:
        if handlers_path is None:
            return ROOT_HANDLERS_DIR

        return os.path.abspath(handlers_path)

    def _get_tables_path(self, tables_path: Optional[str]):
        if self.simple_mode and tables_path is None:
            resource_path, _ = os.path.split(os.path.abspath(resources.__file__))

            return resource_path

        return tables_path

    def _run_precheck(self):
        """
        Runs a pre-check on the list of input CMIP variables to see which ones
        have already been CMORized.

        If all input variables have already been CMORized, return 0. Otherwise,
        return a list of variables that have not been CMORized yet.
        """
        new_var_list = precheck(
            self.input_path, self.precheck_path, self.var_list, self.realm
        )
        if not new_var_list:
            print("All variables previously computed")
            if self.output_path is not None:
                os.mkdir(os.path.join(self.output_path, "CMIP6"))
            return 0
        else:
            print_message(f"Setting up conversion for {' '.join(new_var_list)}", "ok")
            self.var_list = new_var_list

    def _setup_dirs_with_paths(self):
        # Create the output directory if it doesn't exist.
        if not os.path.exists(self.output_path):  # type: ignore
            os.makedirs(self.output_path)  # type: ignore

        # Copy the user's metadata json file with the updated output directory
        if not self.simple_mode:
            copy_user_metadata(self.user_metadata, self.output_path)

        # Setup temp storage directory
        temp_path = os.environ.get("TMPDIR")
        if temp_path is None:
            temp_path = f"{self.output_path}/tmp"
            if not os.path.exists(temp_path):
                os.makedirs(temp_path)

        tempfile.tempdir = temp_path

    def get_handler_info_msg(self, handler):
        msg = {
            "CMIP6 Name": handler["name"],
            "CMIP6 Table": handler["table"],
            "CMIP6 Units": handler["units"],
            "E3SM Variables": ", ".join(handler["raw_variables"]),
        }
        if handler.get("unit_conversion"):
            msg["Unit conversion"] = handler["unit_conversion"]
        if handler.get("levels"):
            msg["Levels"] = handler["levels"]
        return msg
        
    def _run_info_mode(self):  # noqa: C901
<<<<<<< HEAD
=======
        logger.info("--------------------------------------")
        logger.info("| Running E3SM to CMIP in Info Mode")
        logger.info("--------------------------------------")

        messages = []
>>>>>>> 911f26d3

        # if the user just asked for the handler info
        if self.freq == "mon" and not self.input_path and not self.tables_path:
            messages = []
            for handler in self.handlers:
                hand_msg = get_handler_info_msg(handler)
                messages.append(hand_msg)

        # if the user asked if the variable is included in the table
        # but didnt ask about the files in the inpath
        elif self.freq and self.tables_path and not self.input_path:
            messages = []
            for handler in self.handlers:
                table_info = _get_table_info(self.tables_path, handler["table"])
                if handler["name"] not in table_info["variable_entry"]:
                    msg = f"Variable {handler['name']} is not included in the table {handler['table']}"  # type: ignore
                    print_message(msg, status="error")
                    continue
                else:
                    hand_msg = get_handler_info_msg(handler)
                    messages.append(hand_msg)

        elif self.freq and self.tables_path and self.input_path:

            file_path = next(Path(self.input_path).glob("*.nc"))

            messages = []
            with xr.open_dataset(file_path) as ds:
                for handler in self.handlers:
                    table_info = _get_table_info(self.tables_path, handler["table"])
                    if handler["name"] not in table_info["variable_entry"]:
                        continue

                    if handler['table'] in [ "CMIP6_Omon.json", "CMIP6_SImon.json" ]:
                        stat_msg = f"Cannot presently test for variable support in MPAS files"
                        print_message(stat_msg, status="info")
                        continue

<<<<<<< HEAD
                    # We test here against the input "freq", because atmos mon data satisfies BOTH
                    # CMIP6_day.json AND CMIP6_mon.json, but we only want the latter in the "hand_msg" output.
                    # The variables-check below is insufficient as vars "hass" and "rlut" have multiple freqs.

                    if self.freq == "mon" and handler['table'] == "CMIP6_day.json":
                        continue
                    if self.freq == "day" and handler['table'] == "CMIP6_Amon.json":
=======
                    if msg is None:
                        msg = {
                            "CMIP6 Name": handler["name"],
                            "CMIP6 Table": handler["table"],
                            "CMIP6 Units": handler["units"],
                            "E3SM Variables": ", ".join(handler["raw_variables"]),
                        }
                        raw_vars.extend(handler["raw_variables"])
                    if handler.get("unit_conversion"):
                        msg["Unit conversion"] = handler["unit_conversion"]
                    if handler.get("levels"):
                        msg["Levels"] = handler["levels"]

                    has_vars = True
                    for raw_var in raw_vars:
                        if raw_var not in ds.data_vars:
                            has_vars = False
                            msg = f"Variable {handler['name']} is not present in the input dataset"  # type: ignore
                            print_message(msg, status="error")
                            break
                    if not has_vars:
>>>>>>> 911f26d3
                        continue

                    hand_msg = None
                    stat_msg = None

                    raw_vars = []
                    raw_vars.extend(handler["raw_variables"])

                    allpass = True
                    for raw_var in raw_vars:
                        if raw_var in ds.data_vars:
                            continue
                        allpass = False

                    if allpass:
                        stat_msg = f"Table={handler['table']}:Variable={handler['name']}:DataSupport=TRUE"
                        hand_msg = get_handler_info_msg(handler)
                        messages.append(hand_msg)
                    else:
                        stat_msg = f"Table={handler['table']}:Variable={handler['name']}:DataSupport=FALSE"
                    print_message(stat_msg, status="info")

        if self.info_out_path is not None:
            with open(self.info_out_path, "w") as outstream:
                yaml.dump(messages, outstream)
        elif self.output_path is not None:
            with open(self.output_path, "w") as outstream:
                yaml.dump(messages, outstream)
        else:
            pprint(messages)

    def _run(self):
        if self.serial_mode:
            mode_str = "Serial"
            run_func = self._run_serial
        else:
            mode_str = "Parallel"
            run_func = self._run_parallel

        try:
            logger.info("--------------------------------------")
            logger.info(f"| Running E3SM to CMIP in {mode_str}")
            logger.info("--------------------------------------")
            status = run_func()
        except KeyboardInterrupt:
            print_message(" -- keyboard interrupt -- ", "error")
            return 1
        except Exception as e:
            print_debug(e)
            return 1

        return status

    def _run_serial(self) -> int:  # noqa: C901
        """Run each of the handlers one at a time on the main process

        Returns
        -------
        int
            1 if an error occurs, else 0
        """
        try:
            num_handlers = len(self.handlers)
            num_success = 0
            name = None

            if self.realm != "atm":
                pbar = tqdm(total=len(self.handlers))

            for _, handler in enumerate(self.handlers):
                handler_method = handler["method"]
                handler_variables = handler["raw_variables"]
                table = handler["table"]

                # find the input files this handler needs
                if self.realm in ["atm", "lnd"]:
                    vars_to_filepaths = {
                        var: [
                            os.path.join(self.input_path, x)  # type: ignore
                            for x in find_atm_files(var, self.input_path)
                        ]
                        for var in handler_variables
                    }
                elif self.realm == "fx":
                    vars_to_filepaths = {
                        var: [
                            os.path.join(self.input_path, x)  # type: ignore
                            for x in os.listdir(self.input_path)
                            if x[-3:] == ".nc"
                        ]
                        for var in handler_variables
                    }
                else:
                    vars_to_filepaths = {
                        var: find_mpas_files(var, self.input_path, self.map_path)
                        for var in handler_variables
                    }

                msg = f"Trying to CMORize with handler: {handler}"
                logger.info(msg)

                # NOTE: We need a try and except statement here for TypeError because
                # the VarHandler.cmorize method does not use **kwargs, while the handle
                # method for MPAS still does.
                try:
                    name = handler_method(
                        vars_to_filepaths,
                        self.tables_path,
                        self.new_metadata_path,
                        table,
                        self.cmor_log_dir,
                    )
                except TypeError:
                    name = handler_method(
                        vars_to_filepaths,
                        self.tables_path,
                        self.new_metadata_path,
                    )
                except Exception as e:
                    print_debug(e)

                if name is not None:
                    num_success += 1
                    msg = f"Finished {name}, {num_success}/{num_handlers} jobs complete"
                    logger.info(msg)
                else:
                    msg = f"Error running handler {handler['name']}"
                    logger.info(msg)

                if self.realm != "atm":
                    pbar.update(1)
            if self.realm != "atm":
                pbar.close()

        except Exception as error:
            print_debug(error)
            return 1
        else:
            msg = f"{num_success} of {num_handlers} handlers complete"
            logger.info(msg)

            return 0

    def _run_parallel(self) -> int:  # noqa: C901
        """Run all the handlers in parallel using multiprocessing.Pool.

        Returns
        --------
        int
            1 if an error occurs, else 0
        """
        pool = Pool(max_workers=self.num_proc)
        pool_res = list()
        will_run = []

        for idx, handler in enumerate(self.handlers):
            handler_method = handler["method"]
            handler_variables = handler["raw_variables"]
            table = handler["table"]

            # find the input files this handler needs
            if self.realm in ["atm", "lnd"]:
                vars_to_filepaths = {
                    var: [
                        os.path.join(self.input_path, x)  # type: ignore
                        for x in find_atm_files(var, self.input_path)
                    ]
                    for var in handler_variables
                }
            elif self.realm == "fx":
                vars_to_filepaths = {
                    var: [
                        os.path.join(self.input_path, x)  # type: ignore
                        for x in os.listdir(self.input_path)
                        if x[-3:] == ".nc"
                    ]
                    for var in handler_variables
                }
            else:
                vars_to_filepaths = {
                    var: find_mpas_files(var, self.input_path, self.map_path)
                    for var in handler_variables
                }

            will_run.append(handler.get("name"))

            # NOTE: We need a try and except statement here for TypeError because
            # the VarHandler.cmorize method does not use **kwargs, while the handle
            # method for MPAS still does.
            try:
                res = pool.submit(
                    handler_method,
                    vars_to_filepaths,
                    self.tables_path,
                    self.new_metadata_path,
                    table,
                    self.cmor_log_dir,
                )
            except TypeError:
                res = pool.submit(
                    handler_method,
                    vars_to_filepaths,
                    self.tables_path,
                    self.new_metadata_path,
                )

            pool_res.append(res)

        # wait for each result to complete
        pbar = tqdm(total=len(pool_res))
        num_success = 0
        num_handlers = len(self.handlers)
        finished_success = []
        for idx, res in enumerate(pool_res):
            try:
                out = res.result()
                finished_success.append(out)
                if out:
                    num_success += 1
                    msg = f"Finished {out}, {idx + 1}/{num_handlers} jobs complete"
                else:
                    msg = f'Error running handler {self.handlers[idx]["name"]}'
                    logger.error(msg)

                logger.info(msg)
            except Exception as e:
                print_debug(e)
            pbar.update(1)

        pbar.close()
        pool.shutdown()

        msg = f"{num_success} of {num_handlers} handlers complete"
        logger.info(msg)

        failed = set(will_run) - set(finished_success)
        if failed:
            logger.error(f"{', '.join(list(failed))} failed to complete")
            logger.error(msg)

        return 0

    def _timeout_exit(self):
        print_message("Hit timeout limit, exiting")
        os.kill(os.getpid(), signal.SIGINT)


def main(args: Optional[List[str]] = None):
    app = E3SMtoCMIP(args)
    app.run()


if __name__ == "__main__":
    main()<|MERGE_RESOLUTION|>--- conflicted
+++ resolved
@@ -47,12 +47,7 @@
 
 os.environ["CDAT_ANONYMOUS_LOG"] = "false"
 
-<<<<<<< HEAD
-# FIXME: Module has no attribute "warnings" mypy(error)
-# np.warnings.filterwarnings("ignore")  # type: ignore
-=======
 warnings.filterwarnings("ignore")
->>>>>>> 911f26d3
 
 
 # Setup the root logger and this module's logger.
@@ -662,14 +657,11 @@
         return msg
         
     def _run_info_mode(self):  # noqa: C901
-<<<<<<< HEAD
-=======
         logger.info("--------------------------------------")
         logger.info("| Running E3SM to CMIP in Info Mode")
         logger.info("--------------------------------------")
 
         messages = []
->>>>>>> 911f26d3
 
         # if the user just asked for the handler info
         if self.freq == "mon" and not self.input_path and not self.tables_path:
@@ -703,20 +695,9 @@
                     if handler["name"] not in table_info["variable_entry"]:
                         continue
 
-                    if handler['table'] in [ "CMIP6_Omon.json", "CMIP6_SImon.json" ]:
-                        stat_msg = f"Cannot presently test for variable support in MPAS files"
-                        print_message(stat_msg, status="info")
-                        continue
-
-<<<<<<< HEAD
-                    # We test here against the input "freq", because atmos mon data satisfies BOTH
-                    # CMIP6_day.json AND CMIP6_mon.json, but we only want the latter in the "hand_msg" output.
-                    # The variables-check below is insufficient as vars "hass" and "rlut" have multiple freqs.
-
-                    if self.freq == "mon" and handler['table'] == "CMIP6_day.json":
-                        continue
-                    if self.freq == "day" and handler['table'] == "CMIP6_Amon.json":
-=======
+                    msg = None
+                    raw_vars = []
+
                     if msg is None:
                         msg = {
                             "CMIP6 Name": handler["name"],
@@ -738,7 +719,15 @@
                             print_message(msg, status="error")
                             break
                     if not has_vars:
->>>>>>> 911f26d3
+                        continue
+
+                    # We test here against the input "freq", because atmos mon data satisfies BOTH
+                    # CMIP6_day.json AND CMIP6_mon.json, but we only want the latter in the "hand_msg" output.
+                    # The variables-check below is insufficient as vars "hass" and "rlut" have multiple freqs.
+
+                    if self.freq == "mon" and handler['table'] == "CMIP6_day.json":
+                        continue
+                    if self.freq == "day" and handler['table'] == "CMIP6_Amon.json":
                         continue
 
                     hand_msg = None
