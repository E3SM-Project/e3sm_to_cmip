from __future__ import absolute_import, division, print_function, unicode_literals

import sys
import traceback
import cmor
import os
import re
import argparse
import imp
import yaml
import json
import xarray as xr

from pathlib import Path
from pprint import pprint
from tqdm import tqdm
from e3sm_to_cmip import resources
from e3sm_to_cmip.version import __version__


ATMOS_TABLES = ['CMIP6_Amon.json', 'CMIP6_day.json', 'CMIP6_3hr.json', \
                'CMIP6_6hrLev.json', 'CMIP6_6hrPlev.json', 'CMIP6_6hrPlevPt.json', \
                'CMIP6_AERmon.json', 'CMIP6_AERday.json', 'CMIP6_AERhr.json', \
                'CMIP6_CFmon.json', 'CMIP6_CF3hr.json', 'CMIP6_CFday.json', 'CMIP6_fx.json']

LAND_TABLES = ['CMIP6_Lmon.json', 'CMIP6_LImon.json']
OCEAN_TABLES = ['CMIP6_Omon.json', 'CMIP6_Ofx.json']
SEAICE_TABLES = ['CMIP6_SImon.json']

def print_debug(e):
    _, _, tb = sys.exc_info()
    traceback.print_tb(tb)
    print(e)
# ------------------------------------------------------------------


class colors:
    HEADER = '\033[95m'
    OKBLUE = '\033[94m'
    OKGREEN = '\033[92m'
    WARNING = '\033[93m'
    FAIL = '\033[91m'
    ENDC = '\033[0m'
    BOLD = '\033[1m'
    UNDERLINE = '\033[4m'
# ------------------------------------------------------------------


def print_message(message, status='error'):
    """
    Prints a message with either a green + or a red -

    Parameters:
        message (str): the message to print
        status (str): th"""
    if status == 'error':
        print(colors.FAIL + '[-] ' + colors.ENDC + colors.BOLD + str(message)
              + colors.ENDC)
    elif status == 'ok':
        print(colors.OKGREEN + '[+] ' + colors.ENDC + str(message))
    elif status == 'debug':
        print(colors.OKBLUE + '[*] ' + colors.ENDC + str(message)
              + colors.OKBLUE + colors.ENDC)
# ------------------------------------------------------------------


def setup_cmor(var_name, table_path, table_name, user_input_path):
    """
    Sets up cmor and logging for a single handler
    """
    var_name = str(var_name)
    table_path = str(table_path)
    table_name = str(table_name)
    user_input_path = str(user_input_path)

    logfile = os.path.join(os.getcwd(), 'logs')
    if not os.path.exists(logfile):
        os.makedirs(logfile)

    logfile = os.path.join(logfile, var_name + '.log')
    cmor.setup(
        inpath=table_path,
        netcdf_file_action=cmor.CMOR_REPLACE,
        logfile=logfile)

    cmor.dataset_json(user_input_path)
    cmor.load_table(table_name)
# ------------------------------------------------------------------


def parse_arguments():
    parser = argparse.ArgumentParser(
        description='Convert ESM model output into CMIP compatible format',
        prog='e3sm_to_cmip',
        usage='%(prog)s [-h]')
    parser.add_argument(
        '-v', '--var-list',
        nargs='+',
        required=True,
        metavar='',
        help='Space separated list of variables to convert from e3sm to cmip. Use \'all\' to convert all variables or the name of a CMIP6 table to run all handlers from that table')
    parser.add_argument(
        '-i', '--input-path',
        metavar='',
        help='Path to directory containing e3sm time series data files. Additionally namelist, restart, and mappings files if handling MPAS data.')
    parser.add_argument(
        '-o', '--output-path',
        metavar='',
        help='Where to store cmorized output')
    parser.add_argument(
        '--simple',
        help='Perform a simple translation of the E3SM output to CMIP format, but without the CMIP6 metadata checks',
        action='store_true')
    parser.add_argument(
        '-f','--freq',
        help='The frequency of that data, default is monthly. Accepted values are mon, day, 6hr, 3hr, 1hr',
        default="mon")
    parser.add_argument(
        '-u', '--user-metadata',
        metavar='<user_input_json_path>',
        help='Path to user json file for CMIP6 metadata, required unless the --simple flag is used')
    parser.add_argument(
        '-t', '--tables-path',
        metavar='<tables-path>',
        help="Path to directory containing CMOR Tables directory, required unless the --simple flag is used")
    parser.add_argument(
        '--map',
        metavar='<map_mpas_to_std_grid>',
        help="The path to an mpas remapping file. Required if mode is mpaso or mpassi")
    parser.add_argument(
        '-n', '--num-proc',
        metavar='<nproc>',
        default=6,
        type=int,
        help='optional: number of processes, default = 6')
    parser.add_argument(
        '-H', '--handlers',
        metavar='<handler_path>',
        default=None,
        help='Path to cmor handlers directory, default = e3sm_to_cmip/cmor_handlers')
    parser.add_argument(
        '--custom-metadata',
        help='the path to a json file with additional custom metadata to add to the output files')
    parser.add_argument(
        '-s', '--serial',
        help='Run in serial mode, usefull for debugging purposes',
        action="store_true")
    parser.add_argument(
        '--debug',
        help='Set output level to debug',
        action='store_true')
    parser.add_argument(
        '--realm',
        metavar='<realm>',
        default='atm',
        help="The realm to process, atm, lnd, mpaso or mpassi. Default is atm")
    parser.add_argument(
        '--logdir',
        default='./cmor_logs',
        help="Where to put the logging output from CMOR")
    parser.add_argument(
        '--timeout',
        help='Exit with code -1 if execution time exceeds given time in seconds')
    parser.add_argument(
        '--precheck',
        type=str,
        help="Check for each variable if its already in the output CMIP6 directory, only run variables that dont have CMIP6 output")
    parser.add_argument(
        '--info',
        action="store_true",
        help="""Print information about the variables passed in the --var-list argument and exit without doing any processing. 
There are three modes for getting the info, if you just pass the --info flag with the --var-list then it will print out the information for the requested variable.
If the --freq <frequency> is passed along with the --tables-path, then the CMIP6 tables will get checked to see if the requested variables are present in the CMIP6 table matching the freq.
If the --freq <freq> is passed with the --tables-path, and the --input-path, and the input-path points to raw unprocessed E3SM files, then an additional check will me made for if the required raw
variables are present in the E3SM output.""")
    parser.add_argument(
        '--info-out',
        type=str,
        help="If passed with the --info flag, will cause the variable info to be written out to the specified file path as yaml")
    parser.add_argument(
        '--version',
        help='print the version number and exit',
        action='version',
        version='%(prog)s {}'.format(__version__))
    try:
        _args = sys.argv[1:]
    except (Exception, BaseException):
        parser.print_help()
        sys.exit(1)
    else:
        _args = parser.parse_args(_args)
        if _args.realm == 'mpaso' and not _args.map:
            raise ValueError("MPAS ocean handling requires a map file")
        if _args.realm == 'mpassi' and not _args.map:
            raise ValueError("MPAS sea-ice handling requires a map file")
        if not _args.simple and not _args.tables_path and not _args.info:
            raise ValueError(
                "Running without the --simple flag requires CMIP6 tables path")
        if (not _args.input_path or not _args.output_path) and not _args.info:
            raise ValueError("Input and output paths required")
        if not _args.simple and not _args.user_metadata and not _args.info:
            raise ValueError(
                "Running without the --simple flag requires CMIP6 metadata json file")
        allowed_freqs = ['mon', 'day', '6hrLev', '6hrPlev', '6hrPlevPt', '3hr', '1hr']
        if _args.freq and _args.freq not in allowed_freqs:
            raise ValueError(f"Frequency set to {_args.freq} which is not in the set of allowed frequencies: {', '.join(allowed_freqs)}")

    return _args
# ------------------------------------------------------------------


def print_var_info(handlers, freq=None, inpath=None, tables=None, outpath=None):
    
    messages = []
    
    # if the user just asked for the handler info
    if freq == "mon" and not inpath and not tables:
        for handler in handlers:
            msg = {
                "CMIP6 Name": handler['name'],
                "CMIP6 Table": handler['table'],
                "CMIP6 Units": handler['units'],
                "E3SM Variables":  ', '.join(handler['raw_variables'])
            }
            if handler.get('unit_conversion'):
                msg["Unit conversion"] = handler['unit_conversion']
            if handler.get('levels'):
                msg["Levels"] = handler['levels']
            messages.append(msg)
    
    # if the user asked if the variable is included in the table
    # but didnt ask about the files in the inpath
    elif freq and tables and not inpath:
        for handler in handlers:
            table_info = get_table_info(tables, handler['table'])
            if handler['name'] not in table_info['variable_entry']:
                msg = f"Variable {handler['name']} is not included in the table {handler['table']}"
                print_message(msg, status="error")
                continue
            else:
                msg = {
                    "CMIP6 Name": handler['name'],
                    "CMIP6 Table": handler['table'],
                    "CMIP6 Units": handler['units'],
                    "E3SM Variables":  ', '.join(handler['raw_variables'])
                }
                if handler.get('unit_conversion'):
                    msg["Unit conversion"] = handler['unit_conversion']
                if handler.get('levels'):
                    msg["Levels"] = handler['levels']
                messages.append(msg)
    
    elif freq and tables and inpath:
        file_path = next(Path(inpath).glob('*.nc'))
        
        resource_path, _ = os.path.split(os.path.abspath(resources.__file__))
        defaults_path = os.path.join(
            resource_path,
            'default_handler_info.yaml')
        
        with open(defaults_path, 'r') as infile:
            default_info = yaml.load(infile, Loader=yaml.SafeLoader)
        
        

        with xr.open_dataset(file_path) as ds:
            for handler in handlers:
                
                table_info = get_table_info(tables, handler['table'])
                if handler['name'] not in table_info['variable_entry']:
                    continue

                msg = None
                raw_vars = []
                for default in default_info:
                    if handler['name'] + "_highfreq" == default['cmip_name'] and freq in default['table']:
                        msg = {
                            "CMIP6 Name": default['cmip_name'],
                            "CMIP6 Table": default['table'],
                            "CMIP6 Units": default['units'],
                            "E3SM Variables":  [default['e3sm_name']]
                        }
                        raw_vars.append(default['e3sm_name'])
                        break
                if msg is None:
                    msg = {
                        "CMIP6 Name": handler['name'],
                        "CMIP6 Table": handler['table'],
                        "CMIP6 Units": handler['units'],
                        "E3SM Variables":  ', '.join(handler['raw_variables'])
                    }
                    raw_vars.extend(handler['raw_variables'])
                if handler.get('unit_conversion'):
                    msg["Unit conversion"] = handler['unit_conversion']
                if handler.get('levels'):
                    msg["Levels"] = handler['levels']

                has_vars = True
<<<<<<< HEAD
                for raw_var in raw_vars:
=======
                for raw_var in [x.strip() for x in msg["E3SM Variables"].split(',')]:
>>>>>>> 57e46d3a
                    if raw_var not in ds.data_vars:
                        has_vars = False
                        msg = f"Variable {handler['name']} is not present in the input dataset"
                        print_message(msg, status="error")
                        break
                if not has_vars:
                    continue
                messages.append(msg)
    
    
    if outpath is not None:
        with open(outpath, 'w') as outstream:
            yaml.dump(messages, outstream)
    else:
        pprint(messages)
# ------------------------------------------------------------------

def get_table(table, variable, freq, tables):
    """
    given the base table (for monthly data), find the correct
    table given the frequency. Check the tables directory that this table
    exists and the variable is included

    Returns a Path to the correct table, and if the variable is included in the selected table
    """
    real_table = get_table_freq(table, freq)
    if not real_table:
        return None, None
    table_path = Path(tables, real_table)
    if not table_path.exists():
        return None, None
    table_data = get_table_info(tables, real_table)

    if variable not in table_data['variable_entry'].keys():
        return table_path.name, False
    else:
        return table_path.name, True

def get_table_info(tables, table):
    table = Path(tables, table)
    if not table.exists():
        raise ValueError(f"CMIP6 table doesnt exist: {table}")
    with open(table, 'r') as instream:
        return json.load(instream)

def get_table_freq(table, freq):
    if table == "CMIP6_Amon.json":
        return f"CMIP6_{freq}.json"
    elif table in ["CMIP6_Lmon.json", "CMIP6_LImon.json"] and freq != "mon":
        return None
    elif 'fx' in table and freq != "mon":
        return None
     
    return f"{table[:-8]}{freq}.json"



def load_handlers(handlers_path, var_list, tables, freq="mon", realm='atm', simple=False, debug=None):
    """
    load the cmor handler modules

    Params:
    -------
        handlers_path (str): the path to the python module to load handlers from
        var_list (list(str)): A list of strings with the names of cmip6 variables to convert to, optionally "all" to run all handlers found
    Returns:
    --------
        handlers (list(dict()): A list of dictionaries mapping module names
        (which are the cmip6 output variable name), to a tuple of (function pointer,
        list of required input variables)
    """
    from e3sm_to_cmip.default import default_handler

    handlers = list()

    if debug:
        print_message(f"looking for handlers for: {' '.join(var_list)}")

    # load default handlers if they're in the variable list
    resource_path, _ = os.path.split(os.path.abspath(resources.__file__))
    defaults_path = os.path.join(
        resource_path,
        'default_handler_info.yaml')
    
    with open(defaults_path, 'r') as infile:

        defaults = yaml.load(infile)
        for default in defaults:

            if default.get('cmip_name') not in var_list and 'all' not in var_list:
                continue
            
            if simple or freq == "mon":
                table = default['table']
            else:
                table, var_included = get_table(
                    table=default['table'],
                    variable=default.get('cmip_name'),
                    freq=freq,
                    tables=tables)
                if not table:
                    print_message(f"No table exists for {default['cmip_name']} at freq {freq}")
                    continue
                if not var_included:
                    print_message(f"Variable {default['cmip_name']} is not included in table {table}")
                    continue

            if realm == 'atm' and table not in ATMOS_TABLES:
                continue
            elif realm == 'lnd' and table not in LAND_TABLES:
                continue
            elif realm == 'mpaso' and table not in OCEAN_TABLES:
                continue
            elif realm == 'mpassi' and table not in SEAICE_TABLES:
                continue

            handlers.append({
                'name': default.get('cmip_name'),
                'method': default_handler,
                'raw_variables': [default.get('e3sm_name')],
                'units': default.get('units'),
                'table': table,
                'positive': default.get('positive'),
                'unit_conversion': default.get('unit_conversion')
            })

    # load the more complex handlers
    for handler in os.listdir(handlers_path):
        
        if not handler.endswith('.py'):
            continue
        if handler == "__init__.py":
            continue

        module_name, _ = handler.rsplit('.', 1)

        if module_name not in var_list and 'all' not in var_list:
            continue

        dup = False
        for h in handlers:
            if h['name'] == module_name:
                dup = True
                break
        if dup:
            continue

        module_path = os.path.join(handlers_path, handler)

        # load the module, and extract the "handle" method and required variables
        module = imp.load_source(module_name, module_path)

        # pull the table name out from the format CMIP6_Amon.json
        if simple or freq == "mon":
            table = module.TABLE
        else:
            table, var_included = get_table(
                table=module.TABLE,
                variable=module.VAR_NAME,
                freq=freq,
                tables=tables)
            if not table:
                print_message(f"No table exists for {module.VAR_NAME} at freq {freq}")
                continue
            if not var_included:
                print_message(f"Variable {module.VAR_NAME} is not included in table {table}")
                continue

        if mode == 'atm' and table not in ATMOS_TABLES:
            continue
        elif mode == 'lnd' and table not in LAND_TABLES:
            continue
        elif mode == 'ocn' and table not in OCEAN_TABLES:
            continue
        elif mode == 'ice' and table not in SEAICE_TABLES:
            continue
        
        if module_name in var_list or 'all' in var_list:
            handlers.append({
                'name': module.VAR_NAME,
                'method': module.handle,
                'raw_variables': module.RAW_VARIABLES,
                'units': module.VAR_UNITS,
                'table': table,
                'positive': module.POSITIVE if hasattr(module, 'POSITIVE') else None,
                'levels': module.LEVELS if hasattr(module, 'LEVELS') else None
            })
        elif debug:
            print_message(f"{module_name} not loaded")

    if debug:
        for handler in handlers:
            msg = f'Loaded {handler["name"]}'
            print_message(msg, 'debug')

    return handlers
# ------------------------------------------------------------------


def copy_user_metadata(input_path, output_path):
    """
    write out the users input file for cmor into the output directory
    and replace the output line with the path to the output directory

    Params:
    -------
        input_path (str): A path to the users original cmor metadata json file
        output_path (str): The new path for the updated metadata file with the output path changed
    """
    try:
        fin = open(input_path, "r")
    except IOError as error:
        print("Unable to write out metadata")
        raise error
    try:
        fout = open(os.path.join(output_path, 'user_metadata.json'), "w")
    except IOError as error:
        print("Unable to open output location for custom user metadata")
        raise error
    try:
        for line in fin:
            if 'outpath' in line:
                fout.write(f'\t"outpath": "{output_path}",\n')
            else:
                fout.write(line)

    except IOError as error:
        print("Write failure for user metadata")
        raise error
    finally:
        fin.close()
        fout.close()
# ------------------------------------------------------------------


def add_metadata(file_path, var_list, metadata_path):
    """
    Recurses down a file tree, adding metadata to any netcdf files in the tree
    that are on the variable list.

    Parameters
    ----------
        file_path (str): the root directory to search for files under
        var_list (list(str)): a list of cmip6 variable names
    """

    def filter_variables(file_path, var_list):
        for root, _, files in os.walk(file_path, topdown=False):
            for name in files:
                if name[-3:] != '.nc':
                    continue
                index = name.find('_')
                if index != -1 and name[:index] in var_list or 'all' in var_list:
                    yield os.path.join(root, name)
    
    with open(metadata_path, 'r') as instream:
        if metadata_path.endswith('json'):
            metadata = json.load(instream)
        elif metadata_path.endswith('yaml'):
            metadata = yaml.load(instream, Loader=yaml.SafeLoader)
        else:
            raise ValueError(f"custom metadata file {metadata_path} is not a json or yaml document")

    for filepath in tqdm(filter_variables(file_path, var_list), desc='Adding additional metadata to output files'):
        ds = xr.open_dataset(filepath, decode_times=False)
        for key, value in metadata.items():
            ds.attrs[key] = value
        ds.to_netcdf(filepath)        
# ------------------------------------------------------------------


def find_atm_files(var, path):
    """
    Looks in the given path for all files that match that match VAR_\d{6}_\d{6}.nc

    Params:
    -------
        var (str): the name of the variable to look for
        path (str): the path of the directory to look in
    Returns:
    --------
        files (list(str)): A list of paths to the matching files
    """
    pattern = var + r'\_\d{6}\_\d{6}\.nc'
    for item in os.listdir(path):
        if re.match(pattern, item):
            yield item
# ------------------------------------------------------------------


def find_mpas_files(component, path, map_path=None):
    """
    Looks in the path given for MPAS monthly-averaged files

    Params:
    -------
        component (str): Either the mpaso or mpassi component name or variable name
        path (str): The path of the directory to search for files in
    """
    # save original in case it's an atm var
    var = str(component)
    component = component.lower()
    contents = os.listdir(path)

    if component == 'mpaso':

        pattern = r'mpaso.hist.am.timeSeriesStatsMonthly.\d{4}-\d{2}-\d{2}.nc'
        results = [os.path.join(path, x) for x in contents if re.match(
            pattern=pattern, string=x)]
        return sorted(results)

    if component == 'mpassi':
        patterns = [r'mpassi.hist.am.timeSeriesStatsMonthly.\d{4}-\d{2}-\d{2}.nc',
                    r'mpascice.hist.am.timeSeriesStatsMonthly.\d{4}-\d{2}-\d{2}.nc']
        for pattern in patterns:
            results = [os.path.join(path, x) for x in contents if re.match(
                pattern=pattern, string=x)]
            if results:
                return sorted(results)
        raise IOError("Unable to find mpassi in the input directory")

    elif component == 'mpaso_namelist':

        patterns = ['mpaso_in', 'mpas-o_in']
        for pattern in patterns:
            for infile in contents:
                if re.match(pattern, infile):
                    return os.path.abspath(os.path.join(path, infile))
        raise IOError("Unable to find MPASO_namelist in the input directory")

    elif component == 'mpassi_namelist':

        patterns = ['mpassi_in', 'mpas-cice_in']
        for pattern in patterns:
            for infile in contents:
                if re.match(pattern, infile):
                    return os.path.abspath(os.path.join(path, infile))
        raise IOError("Unable to find MPASSI_namelist in the input directory")

    elif component == 'mpas_mesh':

        pattern = r'mpaso.rst.\d{4}-\d{2}-\d{2}_\d{5}.nc'
        for infile in contents:
            if re.match(pattern, infile):
                return os.path.abspath(os.path.join(path, infile))
        raise IOError("Unable to find mpas_mesh in the input directory")

    elif component == 'mpas_map':
        if not map_path:
            raise ValueError("No map path given")
        map_path = os.path.abspath(map_path)
        if os.path.exists(map_path):
            return map_path
        else:
            raise IOError("Unable to find mpas_map in the input directory")

    elif component == 'mpaso_moc_regions':

        pattern = '_region_'
        for infile in contents:
            if pattern in infile:
                return os.path.abspath(os.path.join(path, infile))
        raise IOError(
            "Unable to find mpaso_moc_regions in the input directory")

    else:
        files = [x for x in find_atm_files(var, path)]
        if len(files) > 0:
            files = [os.path.join(path, name) for name in files]
            return files
        else:
            raise ValueError(
                f"Unrecognized component {component}, unable to find input files")

# ------------------------------------------------------------------


def terminate(pool, debug=False):
    """
    Terminates the process pool

    Params:
    -------
        pool (multiprocessing.Pool): the pool to shutdown
        debug (bool): if we're running in debug mode
    Returns:
    --------
        None
    """
    if debug:
        print_message('Shutting down process pool', 'debug')
    pool.shutdown()
# ------------------------------------------------------------------


def get_levgrnd_bnds():
    return [0, 0.01751106046140194, 0.045087261125445366, 0.09055273048579693, 0.16551261954009533, 0.28910057805478573, 0.4928626772016287, 0.8288095649331808, 1.3826923426240683, 2.2958906944841146, 3.801500206813216, 6.28383076749742, 10.376501685008407, 17.124175196513534, 28.249208575114608, 42.098968505859375]
# ------------------------------------------------------------------


def get_years_from_raw(path, mode, var):
    """
    given a file path, return the start and end years for the data
    Parameters:
    -----------
        path (str): the directory to look in for data
        mode (str): the type of data to look for, i.e atm, lnd, mpaso, mpassi
    """
    start = 0
    end = 0
    if mode in ['atm', 'lnd']:
        contents = sorted([f for f in os.listdir(path)
                           if f.endswith("nc") and
                           var in f])
        p = var + r'\d{6}_\d{6}.nc'
        s = re.match(pattern=p, string=contents[0])
        start = int(contents[0][s.start(): s.start()+4])
        s = re.search(pattern=p, string=contents[-1])
        end = int(contents[-1][s.start(): s.start()+4])
    elif mode in ['mpassi', 'mpaso']:

        files = sorted(find_mpas_files(mode, path))
        p = r'\d{4}-\d{2}-\d{2}.nc'
        s = re.search(pattern=p, string=files[0])
        start = int(files[0][s.start(): s.start() + 4])
        s = re.search(pattern=p, string=files[1])
        end = int(files[-1][s.start(): s.start() + 4])

    else:
        raise ValueError("Invalid mode")
    return start, end


def get_year_from_cmip(filename):
    """
    Given a file name, assuming its a cmip file, return the start and end year
    """
    p = r'\d{6}-\d{6}\.nc'
    s = re.search(pattern=p, string=filename)
    if not s:
        raise ValueError("unable to match file years for {}".format(filename))

    start, end = [int(x[:-2]) if not x.endswith('.nc') else int(x[:-5])
                  for x in filename[s.span()[0]: s.span()[1]].split('-')]
    return start, end


def precheck(inpath, precheck_path, variables, mode):
    """
    Check if the data has already been produced and skip

    returns a list of variable names that were not found in the output directory with matching years
    """

    # First check the inpath for the start and end years
    start, end = get_years_from_raw(inpath, mode, variables[0])
    var_map = [{'found': False, 'name': var} for var in variables]

    # then check the output tree for files with the correct variables for those years
    for val in var_map:
        for _, _, files in os.walk(precheck_path, topdown=False):
            if files:
                prefix = val['name'] + "_"
                if files[0][:len(prefix)] != prefix:
                    # this directory doesnt have the variable we're looking for
                    continue

                files = [x for x in sorted(files) if x.endswith('.nc')]
                for f in files:
                    cmip_start, cmip_end = get_year_from_cmip(f)
                    if cmip_start == start and cmip_end == end:
                        val['found'] = True
                        break
                if val['found'] == True:
                    break

    return [x['name'] for x in var_map if not x['found']]<|MERGE_RESOLUTION|>--- conflicted
+++ resolved
@@ -296,11 +296,8 @@
                     msg["Levels"] = handler['levels']
 
                 has_vars = True
-<<<<<<< HEAD
                 for raw_var in raw_vars:
-=======
-                for raw_var in [x.strip() for x in msg["E3SM Variables"].split(',')]:
->>>>>>> 57e46d3a
+
                     if raw_var not in ds.data_vars:
                         has_vars = False
                         msg = f"Variable {handler['name']} is not present in the input dataset"
