--- conflicted
+++ resolved
@@ -52,7 +52,6 @@
 
 | variable | handler | run | checked | sample_path |
 | -------- | ------- | --- | ------- | ----------- |
-<<<<<<< HEAD
 | hur      | YES     | no  | no      | no          |
 | hus      | YES     | no  | no      | no          |
 | o3       | YES     | no  | no      | no          |
@@ -73,15 +72,6 @@
 | cltcalipso  | YES     | no  | no      | no          |
 | cllcalipso  | YES     | no  | no      | no          |
 | clmcalipso  | YES     | no  | no      | no          |
-| clhcalipso  | YES     | no  | no      | no          |
-=======
-| hur      | no      | no  | no      | no          |
-| hus      | no      | no  | no      | no          |
-| o3       | no      | no  | no      | no          |
-| ta       | no      | no  | no      | no          |
-| ua       | no      | no  | no      | no          |
-| va       | no      | no  | no      | no          |
-| zg       | no      | no  | no      | no          |
 
 
 # OCN variable handlers
@@ -158,5 +148,4 @@
 | sisnthick  | YES     | no  | no      | no          |
 | sitemptop  | YES     | no  | no      | no          |
 | siu        | YES     | no  | no      | no          |
-| siv        | YES     | no  | no      | no          |
->>>>>>> 9e5a05fc
+| siv        | YES     | no  | no      | no          |