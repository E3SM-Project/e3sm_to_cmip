--- conflicted
+++ resolved
@@ -25,24 +25,16 @@
 
   run:
     - nco
-<<<<<<< HEAD
-    - python
-    - setuptools
-=======
->>>>>>> 9e5a05fc
     - cmor
     - cdutil
     - cdms2 >=3.1
     - progressbar2
-<<<<<<< HEAD
     - pathos
-=======
     - pyyaml
     - xarray
     - netcdf4
     - dask
     - scipy
->>>>>>> 9e5a05fc
 
 test:
   imports:
