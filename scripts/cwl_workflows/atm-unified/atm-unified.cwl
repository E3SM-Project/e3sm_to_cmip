#!/usr/bin/env cwl-runner
cwlVersion: v1.0
class: Workflow

requirements:
  - class: SubworkflowFeatureRequirement
  - class: MultipleInputFeatureRequirement
  - class: ScatterFeatureRequirement

inputs:

  data_path: string
  metadata_path: string

  frequency: int
  num_workers: int
  tables_path: string

  hrz_atm_map_path: string
  vrt_map_path: string
  
  std_var_list: string[]
  std_cmor_list: string[]
  
  plev_var_list: string[]
  plev_cmor_list: string[]

  account: string
  partition: string
  timeout: string

outputs:
  cmorized:
    type: Directory[]
    outputSource: 
      - step_std_cmor/cmip6_dir
      - step_plev_cmor/cmip6_dir
    linkMerge: merge_flattened
  # logs:
  #   type: Directory[]
  #   outputSource:
  #     - step_std_cmor/cmor_logs
  #     - step_plev_cmor/cmor_logs
  #   linkMerge: merge_flattened

steps:
  step_find_casename:
    run: find_casename.cwl
    in:
      atm_data_path: data_path
    out:
      - casename
  
  step_find_start_end:
    run: find_start_end.cwl
    in:
      data_path: data_path
    out:
      - start_year
      - end_year
  
  step_segments:
    run: generate_segments.cwl
    in:
      start: step_find_start_end/start_year
      end: step_find_start_end/end_year
      frequency: frequency
    out:
      - segments_start
      - segments_end

  step_discover_atm_files:
    run: discover_atm_files.cwl
    in:
      input: data_path
      start: step_segments/segments_start
      end: step_segments/segments_end
    scatter:
      - start
      - end
    scatterMethod: 
      dotproduct
    out:
      - atm_files
  
  step_pull_paths:
    run: file_to_string_list.cwl
    scatter:
      a_File
    in:
      a_File: step_discover_atm_files/atm_files
    out:
      - list_of_strings

  step_std_hrz_remap:
    run: hrzremap_posin_paths.cwl
    scatter:
      - input_files
      - start_year
      - end_year
    scatterMethod: 
      dotproduct
    in:
      casename: step_find_casename/casename
      variables: std_var_list
      start_year: step_segments/segments_start
      end_year: step_segments/segments_end
      year_per_file: frequency
      mapfile: hrz_atm_map_path
      input_files: step_pull_paths/list_of_strings
      account: account
      partition: partition
      timeout: timeout
    out:
      - time_series_files
  
  step_std_cmor:
    run: cmor.cwl
    scatter:
      - raw_file_list
    in:
      tables_path: tables_path
      metadata_path: metadata_path
      num_workers: num_workers
      var_list: std_cmor_list
      raw_file_list: step_std_hrz_remap/time_series_files
      account: account
      partition: partition
      timeout: timeout
    out:
      - cmip6_dir
<<<<<<< HEAD
      #- cmor_logs
=======
#      - cmor_logs
>>>>>>> d284e77c

  step_vrt_remap:
    run: vrtremap.cwl
    scatter:
      - infiles
    in:
      infiles: step_pull_paths/list_of_strings
      vrtmap: vrt_map_path
      casename: step_find_casename/casename
      num_workers: num_workers
      account: account
      partition: partition
      timeout: timeout
    out: 
      - vrt_remapped_file
  
  step_plev_hrz_remap:
    run: hrzremap_posin.cwl
    scatter:
      - input_files
      - start_year
      - end_year
    scatterMethod:
      dotproduct
    in:
      casename: step_find_casename/casename
      variables: plev_var_list
      start_year: step_segments/segments_start
      end_year: step_segments/segments_end
      year_per_file: frequency
      mapfile: hrz_atm_map_path
      input_files: step_vrt_remap/vrt_remapped_file
      account: account
      partition: partition
      timeout: timeout
    out:
      - time_series_files
  
  step_plev_cmor:
    run: cmor.cwl
    scatter:
      - raw_file_list
    in:
      tables_path: tables_path
      metadata_path: metadata_path
      num_workers: num_workers
      var_list: plev_cmor_list
      raw_file_list: step_plev_hrz_remap/time_series_files
      account: account
      partition: partition
      timeout: timeout
    out:
      - cmip6_dir
      # - cmor_logs<|MERGE_RESOLUTION|>--- conflicted
+++ resolved
@@ -129,11 +129,7 @@
       timeout: timeout
     out:
       - cmip6_dir
-<<<<<<< HEAD
-      #- cmor_logs
-=======
 #      - cmor_logs
->>>>>>> d284e77c
 
   step_vrt_remap:
     run: vrtremap.cwl
